'use strict';
var assert = require('assert');
var minimatch = require('minimatch');
var glob = require('glob');
var path = require('path');
var slash = require('slash');
var fs = require('fs');

var defaultOptions = {
  publicPath: true,
  hash: false,
  jsExtensions: ['.js'],
  cssExtensions: ['.css']
};

function isObject (v) {
  return v !== null && v !== undefined && typeof v === 'object' && !isArray(v);
}

function isBoolean (v) {
  return v === true || v === false;
}

function isString (v) {
  return v !== null && v !== undefined && (typeof v === 'string' || v instanceof String);
}

function isArray (v) {
  return Array.isArray(v);
}

function hasExtension (v, ending) {
  if (v.indexOf('?') !== -1) { // Remove anything after `?`
    v = v.substr(0, v.indexOf('?'));
  }
  var lastIndex = v.lastIndexOf(ending);
  return lastIndex !== -1 && lastIndex === v.length - ending.length;
}

function hasExtensions (v, extensions) {
  var found = false;
  var i;
  var count = extensions.length;
  for (i = 0; i < count; i++) {
    found = hasExtension(v, extensions[i]);
    if (found) {
      break;
    }
  }
  return found;
}

function isOneOf (v, values) {
  return values.indexOf(v) !== -1;
}

function forOwn (object, iterator) {
  var properties = Object.keys(object);
  var propertyCount = properties.length;
  var property;

  for (var i = 0; i < propertyCount; i++) {
    property = properties[i];
    iterator(object[property], property, object);
  }
}

function extend (target, source) {
  forOwn(source, function (value, property) {
    target[property] = value;
  });

  return target;
}

function HtmlWebpackIncludeAssetsPlugin (options) {
  assert(isObject(options), 'HtmlWebpackIncludeAssetsPlugin options are required');
  var assets;
  if (isString(options.assets) || isObject(options.assets)) {
    assets = [options.assets];
  } else {
    assets = options.assets;
  }
  assert(isArray(assets), 'HtmlWebpackIncludeAssetsPlugin options must have an assets key with an array or string value');
  var jsExtensions;
  if (options.jsExtensions !== undefined) {
    if (isString(options.jsExtensions)) {
      jsExtensions = [options.jsExtensions];
    } else {
      jsExtensions = options.jsExtensions;
      assert(isArray(jsExtensions), 'HtmlWebpackIncludeAssetsPlugin options jsExtensions key should be a string or array of strings (' + jsExtensions + ')');
      var jsExtensionCount = jsExtensions.length;
      var jsExtension;
      for (var j = 0; j < jsExtensionCount; j++) {
        jsExtension = jsExtensions[j];
        assert(isString(jsExtension), 'HtmlWebpackIncludeAssetsPlugin options jsExtensions key array should not contain non-strings (' + jsExtension + ')');
      }
    }
  } else {
    jsExtensions = defaultOptions.jsExtensions;
  }
  var cssExtensions;
  if (options.cssExtensions !== undefined) {
    if (isString(options.cssExtensions)) {
      cssExtensions = [options.cssExtensions];
    } else {
      cssExtensions = options.cssExtensions;
      assert(isArray(cssExtensions), 'HtmlWebpackIncludeAssetsPlugin options cssExtensions key should be a string or array of strings (' + cssExtensions + ')');
      var cssExtensionCount = cssExtensions.length;
      var cssExtension;
      for (var c = 0; c < cssExtensionCount; c++) {
        cssExtension = cssExtensions[c];
        assert(isString(cssExtension), 'HtmlWebpackIncludeAssetsPlugin options cssExtensions key array should not contain non-strings (' + cssExtension + ')');
      }
    }
  } else {
    cssExtensions = defaultOptions.cssExtensions;
  }
  var assetCount = assets.length;
  var asset;
  for (var i = 0; i < assetCount; i++) {
    asset = assets[i];
    if (isString(asset)) {
      assert(hasExtensions(asset, jsExtensions) || hasExtensions(asset, cssExtensions),
        'HtmlWebpackIncludeAssetsPlugin options assets key array should only contain strings ending with the js or css extensions (' + asset + ')');
    } else if (isObject(asset)) {
      assert(isString(asset.path),
        'HtmlWebpackIncludeAssetsPlugin options assets key array objects path property must be a string (' + asset.path + ')');
      if (asset.glob !== undefined) {
        assert(isString(asset.glob),
          'HtmlWebpackIncludeAssetsPlugin options assets key array objects glob property should be a string (' + asset.glob + ')');
      }
      if (asset.globPath !== undefined) {
        assert(isString(asset.globPath),
          'HtmlWebpackIncludeAssetsPlugin options assets key array objects globPath property should be a string (' + asset.globPath + ')');
      }
      if (asset.type !== undefined) {
        assert(isOneOf(asset.type, ['js', 'css']),
          'HtmlWebpackIncludeAssetsPlugin options assets key array objects type property should be a string set to either `js` or `css` (' + asset.type + ')');
      } else {
        if (asset.glob !== undefined) {
          assert(hasExtensions(asset.glob, jsExtensions) || hasExtensions(asset.glob, cssExtensions),
            'HtmlWebpackIncludeAssetsPlugin options assets key array objects glob property should only contain strings ending with the js or css extensions if the type property is not set (' + asset + ')');
        } else {
          assert(hasExtensions(asset.path, jsExtensions) || hasExtensions(asset.path, cssExtensions),
            'HtmlWebpackIncludeAssetsPlugin options assets key array objects path property should only contain strings ending with the js or css extensions if the type property is not set (' + asset + ')');
        }
      }
      if (asset.attributes !== undefined) {
        assert(isObject(asset.attributes), 'HtmlWebpackIncludeAssetsPlugin options assets key array objects attributes property should be an object');
        forOwn(asset.attributes, function (value) {
          assert(isString(value) || isBoolean(value), 'HtmlWebpackIncludeAssetsPlugin options assets key array objects attributes property should be an object with string or boolean values');
        });
      }
    } else {
      assert(false, 'HtmlWebpackIncludeAssetsPlugin options assets key array must contain only strings and objects (' + asset + ')');
    }
  }
  assert(isBoolean(options.append), 'HtmlWebpackIncludeAssetsPlugin options must have an append key with a boolean value');
  var publicPath;
  if (options.publicPath !== undefined) {
    assert(isBoolean(options.publicPath) || isString(options.publicPath),
      'HtmlWebpackIncludeAssetsPlugin options should specify a publicPath that is either a boolean or a string');
    publicPath = options.publicPath;
  } else {
    publicPath = defaultOptions.publicPath;
  }
  var hash;
  if (options.hash !== undefined) {
    assert(isBoolean(options.hash), 'HtmlWebpackIncludeAssetsPlugin options should specify a hash key with a boolean value');
    hash = options.hash;
  } else {
    hash = defaultOptions.hash;
  }
  var files;
  if (isString(options.files)) {
    files = [options.files];
  } else {
    files = options.files;
  }
  if (files !== undefined) {
    assert(isArray(files), 'HtmlWebpackIncludeAssetsPlugin options should specify a files key with an array or string value');
    var fileCount = files.length;
    var file;
    for (var f = 0; f < fileCount; f++) {
      file = files[f];
      assert(isString(file),
        'HtmlWebpackIncludeAssetsPlugin options files key array must contain only strings (' + file + ')');
    }
  }
  this.options = {
    assets: assets,
    jsExtensions: jsExtensions,
    cssExtensions: cssExtensions,
    append: options.append,
    publicPath: publicPath,
    hash: hash,
    files: files
  };
}

HtmlWebpackIncludeAssetsPlugin.prototype.apply = function (compiler) {
  var self = this;

  // Hook into the html-webpack-plugin processing
  function onCompilation (compilation) {
    var shouldSkip = function (htmlPluginData) {
      var files = self.options.files;
      return files !== undefined && !files.some(function (file) {
        return minimatch(htmlPluginData.outputName, file);
      });
    };

    var defaultPublicPath;
    var getAssetPath = function (includeAssetPath) {
      var publicPath = self.options.publicPath;
      var hash = self.options.hash;
      var includeAssetPrefix = publicPath === true ? defaultPublicPath : isString(publicPath) ? publicPath : '';
      var includeAssetHash = hash === true ? ('?' + compilation.hash) : '';
      return path.resolve(includeAssetPrefix + includeAssetPath + includeAssetHash);
    };

    function onBeforeHtmlGeneration (htmlPluginData, callback) {
      if (shouldSkip(htmlPluginData)) {
        if (callback) {
          return callback(null, htmlPluginData);
        } else {
          return Promise.resolve(htmlPluginData);
        }
      }

      var includeAssets = self.options.assets;
      var jsExtensions = self.options.jsExtensions;
      var cssExtensions = self.options.cssExtensions;
      var appendAssets = self.options.append;
      var assets = htmlPluginData.assets;
      defaultPublicPath = assets.publicPath;

      var includeAsset;
      var includeAssetString;
      var includeAssetPaths;
      var includeAssetCount;
      var includeAssetPath;
      var includeAssetType;
      var includeCount = includeAssets.length;
      var rawData = {};
      var jsAssets = [];
      var cssAssets = [];
      for (var i = 0; i < includeCount; i++) {
        includeAsset = includeAssets[i];
        if (isObject(includeAsset)) {
          includeAssetType = includeAsset.type;
          if (includeAsset.glob === undefined) {
            includeAssetPaths = [includeAsset.path];
          } else {
            var cwd = includeAsset.globPath !== undefined ? includeAsset.globPath : path.join(compiler.options.output.path, includeAsset.path);
            var globOptions = {cwd: cwd};
<<<<<<< HEAD
                    // assets will be an array of strings with all matching asset file names
            includeAssetPaths = glob.sync(includeAsset.glob, globOptions).map(
                        function (globAsset) {
                          var icPath = slash(path.join(includeAsset.path, globAsset));
                          var fullPath = path.join(cwd, globAsset);
                          rawData[icPath] = {
                            fullPath: fullPath,
                            includeAssetPath: icPath,
                            assetPath: globAsset,
                            source: fs.readFileSync(fullPath, { encoding: 'utf8' })
                          };
                          return icPath;
                        });
=======

            // assets will be an array of strings with all matching asset file names
            includeAssetPaths = glob.sync(includeAsset.glob, globOptions).map(
              function (globAsset) {
                return slash(path.join(includeAsset.path, globAsset));
              }
            );
>>>>>>> e8c9f3a7
          }
        } else {
          includeAssetType = null;
          includeAssetPaths = [includeAsset];
        }
        includeAssetCount = includeAssetPaths.length;
        for (var a = 0; a < includeAssetCount; a++) {
          includeAssetPath = includeAssetPaths[a];
          includeAssetString = getAssetPath(includeAssetPath);
          if ((includeAssetType && includeAssetType === 'js') || hasExtensions(includeAssetString, jsExtensions)) {
            if (assets.js.indexOf(includeAssetString) === -1 && jsAssets.indexOf(includeAssetString) === -1) {
              jsAssets.push(includeAssetString);
            }
          } else if ((includeAssetType && includeAssetType === 'css') || hasExtensions(includeAssetString, cssExtensions)) {
            if (assets.css.indexOf(includeAssetString) === -1 && cssAssets.indexOf(includeAssetString) === -1) {
              cssAssets.push(includeAssetString);
            }
          }
        }
      }
      if (appendAssets) {
        assets.js = assets.js.concat(jsAssets);
        assets.css = assets.css.concat(cssAssets);
      } else {
        assets.js = jsAssets.concat(assets.js);
        assets.css = cssAssets.concat(assets.css);
      }
      assets.rawData = rawData;
      if (callback) {
        callback(null, htmlPluginData);
      } else {
        return Promise.resolve(htmlPluginData);
      }
    }

    function onAlterAssetTag (htmlPluginData, callback) {
      var tags;
      var tagCount;
      var tag;
      var includeAssets = self.options.assets;
      var assetAttributes;
      var findAttributesForAsset = function (assets, href) {
        var assetCount = assets.length;
        var asset;

        for (var i = 0; i < assetCount; i++) {
          asset = assets[i];
          if (!isString(asset) && asset.attributes && href === getAssetPath(asset.path)) {
            return asset.attributes;
          }
        }
        return null;
      };

      if (shouldSkip(htmlPluginData)) {
        if (callback) {
          return callback(null, htmlPluginData);
        } else {
          return Promise.resolve(htmlPluginData);
        }
      }

      tags = htmlPluginData.head.concat(htmlPluginData.body);
      tagCount = tags.length;
      for (var i = 0; i < tagCount; i++) {
        tag = tags[i];
        assetAttributes = findAttributesForAsset(includeAssets, tag.attributes.href || tag.attributes.src);
        if (assetAttributes) {
          extend(tag.attributes, assetAttributes);
        }
      }

      if (callback) {
        callback(null, htmlPluginData);
      } else {
        return Promise.resolve(htmlPluginData);
      }
    }

    // Webpack 4+
    if (compilation.hooks) {
      compilation.hooks.htmlWebpackPluginBeforeHtmlGeneration.tapAsync('htmlWebpackIncludeAssetsPlugin', onBeforeHtmlGeneration);
      compilation.hooks.htmlWebpackPluginAlterAssetTags.tapAsync('htmlWebpackIncludeAssetsPlugin', onAlterAssetTag);
    } else {
      // Webpack 3
      compilation.plugin('html-webpack-plugin-before-html-generation', onBeforeHtmlGeneration);
      compilation.plugin('html-webpack-plugin-alter-asset-tags', onAlterAssetTag);
    }
  }

  // Webpack 4+
  if (compiler.hooks) {
    compiler.hooks.compilation.tap('htmlWebpackIncludeAssetsPlugin', onCompilation);
  } else {
    // Webpack 3
    compiler.plugin('compilation', onCompilation);
  }
};

module.exports = HtmlWebpackIncludeAssetsPlugin;<|MERGE_RESOLUTION|>--- conflicted
+++ resolved
@@ -255,29 +255,19 @@
           } else {
             var cwd = includeAsset.globPath !== undefined ? includeAsset.globPath : path.join(compiler.options.output.path, includeAsset.path);
             var globOptions = {cwd: cwd};
-<<<<<<< HEAD
                     // assets will be an array of strings with all matching asset file names
             includeAssetPaths = glob.sync(includeAsset.glob, globOptions).map(
-                        function (globAsset) {
-                          var icPath = slash(path.join(includeAsset.path, globAsset));
-                          var fullPath = path.join(cwd, globAsset);
-                          rawData[icPath] = {
-                            fullPath: fullPath,
-                            includeAssetPath: icPath,
-                            assetPath: globAsset,
-                            source: fs.readFileSync(fullPath, { encoding: 'utf8' })
-                          };
-                          return icPath;
-                        });
-=======
-
-            // assets will be an array of strings with all matching asset file names
-            includeAssetPaths = glob.sync(includeAsset.glob, globOptions).map(
               function (globAsset) {
-                return slash(path.join(includeAsset.path, globAsset));
-              }
-            );
->>>>>>> e8c9f3a7
+                var icPath = slash(path.join(includeAsset.path, globAsset));
+                var fullPath = path.join(cwd, globAsset);
+                rawData[icPath] = {
+                  fullPath: fullPath,
+                  includeAssetPath: icPath,
+                  assetPath: globAsset,
+                  source: fs.readFileSync(fullPath, { encoding: 'utf8' })
+                };
+                return icPath;
+              });
           }
         } else {
           includeAssetType = null;
