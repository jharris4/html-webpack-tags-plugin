--- conflicted
+++ resolved
@@ -259,12 +259,8 @@
             includeAssetPaths = glob.sync(includeAsset.glob, globOptions).map(
               function (globAsset) {
                 return slash(path.join(includeAsset.path, globAsset));
-<<<<<<< HEAD
-              });
-=======
               }
             );
->>>>>>> e8c9f3a7
           }
         } else {
           includeAssetType = null;
